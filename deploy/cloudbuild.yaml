steps:
  - name:	gcr.io/cloud-builders/gcloud
<<<<<<< HEAD
    entrypoint: sh
    dir: deploy
    args: ./deploy.sh
=======
    entrypoint: bash
    dir: deploy
    args: [./deploy.sh]
>>>>>>> f7c349cc
    env:
      - 'PG_HOST=$_PG_HOST'
      - 'PG_PASS=$_PG_PASS'
      - 'CREATE_OPTION=$_CREATE_OPTION'

timeout: 1800s<|MERGE_RESOLUTION|>--- conflicted
+++ resolved
@@ -1,14 +1,8 @@
 steps:
   - name:	gcr.io/cloud-builders/gcloud
-<<<<<<< HEAD
-    entrypoint: sh
-    dir: deploy
-    args: ./deploy.sh
-=======
     entrypoint: bash
     dir: deploy
     args: [./deploy.sh]
->>>>>>> f7c349cc
     env:
       - 'PG_HOST=$_PG_HOST'
       - 'PG_PASS=$_PG_PASS'
